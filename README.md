--- conflicted
+++ resolved
@@ -1,21 +1,8 @@
 # ebook
 
-<<<<<<< HEAD
-**Formerly:** `ebook-template`
-
-**Warning**: This tooling is deprecated. I'm working on a similar tool
-that is separately installed and doesn't need to be colocated with your
-book source. Currently, that tooling is on the 
-[v2](https://github.com/bmc/ebook-template/tree/v2) branch, but I will
-likely move it to a separate repository _or_ rename this repository, once
-I'm ready to release it.
-
-In any case, *the 0.8.0 version of this tooling is no longer maintained.*
-=======
 **Note**: For the old `ebook-template` code, see the
 [ebook-template](https://github.com/bmc/ebook/tree/ebook-template)
 branch. *FYI: That code is no longer maintained.*
->>>>>>> 68788059
 
 ## Overview
 
